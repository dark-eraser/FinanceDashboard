"""Finance utility functions for transaction categorization and processing."""
import spacy

nlp = spacy.load("en_core_web_sm")

CATEGORY_KEYWORDS = {
    "Groceries": ["coop", "migros", "aldi", "lidl", "denner", "supermarket", "grocery"],
    "Transport": [
        "sbb",
        "vbz",
        "bus",
        "train",
        "tram",
        "uber",
        "taxi",
        "easyr",
        "easyrider",
        "bahn",
        "sncf",
        "ratp",
        "bp",
    ],
    "Insurance": ["sanitas", "axa", "versicherung", "insurance"],
    "Dining": [
        "restaurant",
        "cafe",
        "bar",
        "mc donald",
        "starbucks",
        "pizza",
        "kebab",
        "dining",
        "resto",
    ],
    "Salary": ["salary", "eraneos", "payroll", "lohn"],
    "Shopping": [
        "galaxus",
        "digitec",
        "decathlon",
        "shopping",
        "store",
        "shop",
        "boutique",
    ],
    "Utilities": [
        "swisscom",
        "sunrise",
        "telecom",
        "internet",
        "electricity",
        "wasser",
        "water",
        "gas",
        "utility",
    ],
    "Parking": ["parking", "park", "parkingpay"],
    "Health": ["pharmacy", "apotheke", "doctor", "arzt", "hospital", "clinic"],
    "Travel": [
        "hotel",
        "hostel",
        "airbnb",
        "booking.com",
        "flight",
        "airline",
        "bahn",
        "train",
        "sncf",
        "ratp",
        "bookaway" "rentcars",
    ],
    "Bank Transfer": [
        "transfer",
        "account transfer",
        "sepa",
        "wire",
        "überweisung",
        "revolut france, succursale de revolut bank uab",
        "payment from",
    ],
<<<<<<< HEAD
    "Bank Transfer": [
        "transfer",
        "account transfer",
        "sepa",
        "wire",
        "überweisung",
        "payment from",
    ],
=======
>>>>>>> 55b7dbb6
    "Mobile Transfer": ["twint"],
    "Standing Order": ["standing order"],
    "Fee": ["fee", "charge", "gebühr"],
    "Other": [],
}


def categorize_transaction(text):
    """Categorize a transaction based on its text description.

    Args:
        text: The transaction description text.

    Returns:
        str: The category of the transaction.
    """
    text_l = str(text).lower()
    if "credit" in text_l:
        return "Refund"
    if ":" in text_l:
        text_l = text_l.split(":", 1)[1].strip()
<<<<<<< HEAD
    # Special rule: if contains 'balance migration'
    # or 'exchanged to' after prefix removal
    if "balance migration" in text_l or "exchanged to" in text_l:
        return "Uncounted"
    # Special rule: if contains 'revolut' and is a standing order
    if "revolut" in text_l and "standing order" in text_l:
        return "Uncounted"
    # Special rule: if matches vault transaction (e.g. 'To pocket CHF TABLET from CHF')
=======
    if "revolut" in text_l and "standing order" in text_l:
        return "Uncounted"
    if "exchanged to" in text_l or "balance migration" in text_l:
        return "Uncounted"
>>>>>>> 55b7dbb6
    if ("to pocket" in text_l or "to vault" in text_l) and "from chf" in text_l:
        return "Vault"
    for category, keywords in CATEGORY_KEYWORDS.items():
        for kw in keywords:
            if kw in text_l:
                return category
    doc = nlp(text_l)
    for ent in doc.ents:
        for category, keywords in CATEGORY_KEYWORDS.items():
            for kw in keywords:
                if kw in ent.text:
                    return category
    return "Other"


def extract_merchant_from_revolut(description):
    """Extract merchant from Revolut transaction description.

    Args:
        description: The description text from Revolut transaction.

    Returns:
        str: The extracted merchant name.
    """
    doc = nlp(str(description))
    for ent in doc.ents:
        if ent.label_ in ["ORG", "PERSON", "GPE", "LOC"]:
            return ent.text
    words = [w for w in str(description).split() if w.istitle()]
    if words:
        return words[0]
    return str(description).split()[0] if description else ""


def extract_means_and_merchant(text):
    """Extract means of payment and merchant from ZKB booking text.

    Args:
        text: The booking text from ZKB transaction.

    Returns:
        tuple: (means_of_payment, merchant) as strings.
    """
    text = str(text)
    means = None
    for keyword in [
        "TWINT",
        "Standing order",
        "Mobile Banking",
        "Debit card",
        "Credit card",
        "Account transfer",
        "Visa",
        "Mastercard",
    ]:
        if keyword.lower() in text.lower():
            means = keyword.upper()
            break
    merchant = None
    if ":" in text:
        after_colon = text.split(":", 1)[1].strip()
        if means and after_colon.upper().startswith(means):
            after_colon = after_colon[len(means) :].strip(" -:")
        merchant = after_colon
    else:
        merchant = text
    doc = nlp(merchant)
    for ent in doc.ents:
        if ent.label_ in ["ORG", "PERSON", "GPE", "LOC"]:
            merchant = ent.text
            break
    for known in [
        "PARKING",
        "COOP",
        "MIGROS",
        "SBB",
        "BP",
        "POST",
        "DECATHLON",
        "AXA",
        "SUNRISE",
        "SANITAS",
    ]:
        if known in merchant.upper():
            merchant = known.capitalize()
            break
    return means, merchant<|MERGE_RESOLUTION|>--- conflicted
+++ resolved
@@ -77,17 +77,6 @@
         "revolut france, succursale de revolut bank uab",
         "payment from",
     ],
-<<<<<<< HEAD
-    "Bank Transfer": [
-        "transfer",
-        "account transfer",
-        "sepa",
-        "wire",
-        "überweisung",
-        "payment from",
-    ],
-=======
->>>>>>> 55b7dbb6
     "Mobile Transfer": ["twint"],
     "Standing Order": ["standing order"],
     "Fee": ["fee", "charge", "gebühr"],
@@ -109,7 +98,6 @@
         return "Refund"
     if ":" in text_l:
         text_l = text_l.split(":", 1)[1].strip()
-<<<<<<< HEAD
     # Special rule: if contains 'balance migration'
     # or 'exchanged to' after prefix removal
     if "balance migration" in text_l or "exchanged to" in text_l:
@@ -118,12 +106,6 @@
     if "revolut" in text_l and "standing order" in text_l:
         return "Uncounted"
     # Special rule: if matches vault transaction (e.g. 'To pocket CHF TABLET from CHF')
-=======
-    if "revolut" in text_l and "standing order" in text_l:
-        return "Uncounted"
-    if "exchanged to" in text_l or "balance migration" in text_l:
-        return "Uncounted"
->>>>>>> 55b7dbb6
     if ("to pocket" in text_l or "to vault" in text_l) and "from chf" in text_l:
         return "Vault"
     for category, keywords in CATEGORY_KEYWORDS.items():
